--- conflicted
+++ resolved
@@ -1,6 +1,2 @@
 
-<<<<<<< HEAD
-__version__ = '0.6'
-=======
-__version__ = '0.7'
->>>>>>> d8df12a8
+__version__ = '0.7'